--- conflicted
+++ resolved
@@ -7,11 +7,8 @@
 import platform
 import types
 import functools
-<<<<<<< HEAD
 from importlib import import_module
-=======
 import inspect
->>>>>>> 1b192005
 
 from setuptools.extern import six
 
