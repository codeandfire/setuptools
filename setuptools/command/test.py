--- conflicted
+++ resolved
@@ -3,13 +3,9 @@
 import sys
 import contextlib
 import itertools
-<<<<<<< HEAD
 import unittest
-from distutils.errors import DistutilsOptionError
-=======
 from distutils.errors import DistutilsError, DistutilsOptionError
 from distutils import log
->>>>>>> 1b192005
 from unittest import TestLoader
 
 from setuptools.extern import six
@@ -234,12 +230,7 @@
                         del_modules.append(name)
                 list(map(sys.modules.__delitem__, del_modules))
 
-<<<<<<< HEAD
-        unittest.main(
-=======
-        exit_kwarg = {} if sys.version_info < (2, 7) else {"exit": False}
-        test = unittest_main(
->>>>>>> 1b192005
+        test = unittest.main(
             None, None, self._argv,
             testLoader=self._resolve_as_ep(self.test_loader),
             testRunner=self._resolve_as_ep(self.test_runner),
