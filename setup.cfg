[metadata]
name = setuptools
version = 63.0.0
author = Python Packaging Authority
author_email = distutils-sig@python.org
description = Easily download, build, install, upgrade, and uninstall Python packages
long_description = file:README.rst
url = https://github.com/pypa/setuptools
classifiers =
	Development Status :: 5 - Production/Stable
	Intended Audience :: Developers
	License :: OSI Approved :: MIT License
	Programming Language :: Python :: 3
	Programming Language :: Python :: 3 :: Only
	Topic :: Software Development :: Libraries :: Python Modules
	Topic :: System :: Archiving :: Packaging
	Topic :: System :: Systems Administration
	Topic :: Utilities
keywords = CPAN PyPI distutils eggs package management
project_urls =
	Documentation = https://setuptools.pypa.io/

[options]
packages = find_namespace:
# disabled as it causes tests to be included #2505
# include_package_data = true
python_requires = >=3.7
install_requires =

[options.packages.find]
exclude =
	build*
	dist*
	docs*
	tests*
	*.tests
	*.tests.*
	tools*

[options.extras_require]
testing =
	# upstream
	pytest >= 6
	pytest-checkdocs >= 2.4
	pytest-flake8
	pytest-black >= 0.3.7; \
		# workaround for jaraco/skeleton#22
		python_implementation != "PyPy"
	pytest-cov; \
		# coverage seems to make PyPy extremely slow
		python_implementation != "PyPy"
	pytest-mypy >= 0.9.1; \
		# workaround for jaraco/skeleton#22
		python_implementation != "PyPy"
<<<<<<< HEAD
	pytest-enabler >= 1.0.1
	pytest-perf
=======
	pytest-enabler >= 1.3
>>>>>>> 2678a7e8

	# local
	mock
	flake8-2020
	virtualenv>=13.0.0
	wheel
	pip>=19.1 # For proper file:// URLs support.
	jaraco.envs>=2.2
	pytest-xdist
	jaraco.path>=3.2.0
	build[virtualenv]
	filelock>=3.4.0
	pip_run>=8.8
	ini2toml[lite]>=0.9
	tomli-w>=1.0.0

testing-integration =
	pytest
	pytest-xdist
	pytest-enabler
	virtualenv>=13.0.0
	tomli
	wheel
	jaraco.path>=3.2.0
	jaraco.envs>=2.2
	build[virtualenv]
	filelock>=3.4.0

docs =
	# upstream
	sphinx
	jaraco.packaging >= 9
	rst.linker >= 1.9
	jaraco.tidelift >= 1.4

	# local
	pygments-github-lexers==0.0.5
	sphinx-favicon
	sphinx-inline-tabs
	sphinx-reredirects
	sphinxcontrib-towncrier
	furo

ssl =

certs =

[options.entry_points]
distutils.commands =
	alias = setuptools.command.alias:alias
	bdist_egg = setuptools.command.bdist_egg:bdist_egg
	bdist_rpm = setuptools.command.bdist_rpm:bdist_rpm
	build = setuptools.command.build:build
	build_clib = setuptools.command.build_clib:build_clib
	build_ext = setuptools.command.build_ext:build_ext
	build_py = setuptools.command.build_py:build_py
	develop = setuptools.command.develop:develop
	dist_info = setuptools.command.dist_info:dist_info
	easy_install = setuptools.command.easy_install:easy_install
	egg_info = setuptools.command.egg_info:egg_info
	install = setuptools.command.install:install
	install_egg_info = setuptools.command.install_egg_info:install_egg_info
	install_lib = setuptools.command.install_lib:install_lib
	install_scripts = setuptools.command.install_scripts:install_scripts
	rotate = setuptools.command.rotate:rotate
	saveopts = setuptools.command.saveopts:saveopts
	sdist = setuptools.command.sdist:sdist
	setopt = setuptools.command.setopt:setopt
	test = setuptools.command.test:test
	upload_docs = setuptools.command.upload_docs:upload_docs
setuptools.finalize_distribution_options =
	parent_finalize = setuptools.dist:_Distribution.finalize_options
	keywords = setuptools.dist:Distribution._finalize_setup_keywords
distutils.setup_keywords =
	eager_resources = setuptools.dist:assert_string_list
	namespace_packages = setuptools.dist:check_nsp
	extras_require = setuptools.dist:check_extras
	install_requires = setuptools.dist:check_requirements
	tests_require = setuptools.dist:check_requirements
	setup_requires = setuptools.dist:check_requirements
	python_requires = setuptools.dist:check_specifier
	entry_points = setuptools.dist:check_entry_points
	test_suite = setuptools.dist:check_test_suite
	zip_safe = setuptools.dist:assert_bool
	package_data = setuptools.dist:check_package_data
	exclude_package_data = setuptools.dist:check_package_data
	include_package_data = setuptools.dist:assert_bool
	packages = setuptools.dist:check_packages
	dependency_links = setuptools.dist:assert_string_list
	test_loader = setuptools.dist:check_importable
	test_runner = setuptools.dist:check_importable
	use_2to3 = setuptools.dist:invalid_unless_false
egg_info.writers =
	PKG-INFO = setuptools.command.egg_info:write_pkg_info
	requires.txt = setuptools.command.egg_info:write_requirements
	entry_points.txt = setuptools.command.egg_info:write_entries
	eager_resources.txt = setuptools.command.egg_info:overwrite_arg
	namespace_packages.txt = setuptools.command.egg_info:overwrite_arg
	top_level.txt = setuptools.command.egg_info:write_toplevel_names
	depends.txt = setuptools.command.egg_info:warn_depends_obsolete
	dependency_links.txt = setuptools.command.egg_info:overwrite_arg

[egg_info]
tag_build = .post
tag_date = 1

[sdist]
formats = zip<|MERGE_RESOLUTION|>--- conflicted
+++ resolved
@@ -52,12 +52,8 @@
 	pytest-mypy >= 0.9.1; \
 		# workaround for jaraco/skeleton#22
 		python_implementation != "PyPy"
-<<<<<<< HEAD
-	pytest-enabler >= 1.0.1
+	pytest-enabler >= 1.3
 	pytest-perf
-=======
-	pytest-enabler >= 1.3
->>>>>>> 2678a7e8
 
 	# local
 	mock
