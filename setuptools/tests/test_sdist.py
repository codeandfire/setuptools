--- conflicted
+++ resolved
@@ -8,14 +8,9 @@
 import tempfile
 import unittest
 import unicodedata
-<<<<<<< HEAD
 
 
 from setuptools.compat import StringIO, quote, unicode
-=======
-
-from setuptools.compat import StringIO, unicode
->>>>>>> 5d9d3930
 from setuptools.command.sdist import sdist
 from setuptools.command.egg_info import manifest_maker
 from setuptools.dist import Distribution
@@ -61,7 +56,7 @@
 
 # Convert to POSIX path
 def posix(path):
-    if sys.version_info >= (3,) and not isinstance(path, str):
+    if sys.version_info >= (3,) and not isinstance(path, unicode):
         return path.replace(os.sep.encode('ascii'), b('/'))
     else:
         return path.replace(os.sep, '/')
