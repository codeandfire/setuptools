--- conflicted
+++ resolved
@@ -16,19 +16,11 @@
         distutils:
         - local
         python:
-<<<<<<< HEAD
-        # Build on pre-releases until stable, then stable releases.
-        # actions/setup-python#213
-        - ~3.7.0-0
-        - ~3.10.0-0
-        # disabled due to #3365
-        # - ~3.11.0-0
-        - pypy-3.7
-=======
         - 3.7
         - '3.10'
-        - '3.11'
->>>>>>> c64902b8
+        # disabled due to #3365
+        # - '3.11'
+        - pypy-3.7
         platform:
         - ubuntu-latest
         - macos-latest
@@ -46,8 +38,7 @@
       - name: Setup Python
         uses: actions/setup-python@v3
         with:
-<<<<<<< HEAD
-          python-version: ${{ matrix.python }}
+          python-version: ${{ matrix.python }}-dev
       - uses: actions/cache@v3
         id: cache
         with:
@@ -59,9 +50,6 @@
         if: steps.cache.outputs.cache-hit != 'true'
         working-directory: setuptools/tests/config
         run: python -m downloads.preload setupcfg_examples.txt
-=======
-          python-version: ${{ matrix.python }}-dev
->>>>>>> c64902b8
       - name: Install tox
         run: |
           python -m pip install tox
