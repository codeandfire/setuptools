import distutils, os
from setuptools import Command
from distutils.util import convert_path
from distutils import log
from distutils.errors import *
from setuptools.command.setopt import edit_config, option_base, config_file

def shquote(arg):
    """Quote an argument for later parsing by shlex.split()"""
    for c in '"', "'", "\\", "#":
        if c in arg: return repr(arg)
<<<<<<< HEAD
    if arg.split()!=[arg]:
=======
    if arg.split() != [arg]:
>>>>>>> 3c86c861
        return repr(arg)
    return arg        


class alias(option_base):
    """Define a shortcut that invokes one or more commands"""
    
    description = "define a shortcut to invoke one or more commands"
    command_consumes_arguments = True

    user_options = [
        ('remove',   'r', 'remove (unset) the alias'), 
    ] + option_base.user_options

    boolean_options = option_base.boolean_options + ['remove']

    def initialize_options(self):
        option_base.initialize_options(self)
        self.args = None
        self.remove = None

    def finalize_options(self):
        option_base.finalize_options(self)
<<<<<<< HEAD
        if self.remove and len(self.args)!=1:
=======
        if self.remove and len(self.args) != 1:
>>>>>>> 3c86c861
            raise DistutilsOptionError(
                "Must specify exactly one argument (the alias name) when "
                "using --remove"
            )

    def run(self):
        aliases = self.distribution.get_option_dict('aliases')

        if not self.args:
            print("Command Aliases")
            print("---------------")
            for alias in aliases:
                print("setup.py alias", format_alias(alias, aliases))
            return

        elif len(self.args)==1:
            alias, = self.args
            if self.remove:
                command = None
            elif alias in aliases:
                print("setup.py alias", format_alias(alias, aliases))
                return
            else:
                print("No alias definition found for %r" % alias)
                return
        else:
            alias = self.args[0]
            command = ' '.join(map(shquote,self.args[1:]))

        edit_config(self.filename, {'aliases': {alias:command}}, self.dry_run)


def format_alias(name, aliases):
    source, command = aliases[name]
    if source == config_file('global'):
        source = '--global-config '
    elif source == config_file('user'):
        source = '--user-config '
    elif source == config_file('local'):
        source = ''
    else:
        source = '--filename=%r' % source
    return source+name+' '+command
            

<|MERGE_RESOLUTION|>--- conflicted
+++ resolved
@@ -9,11 +9,7 @@
     """Quote an argument for later parsing by shlex.split()"""
     for c in '"', "'", "\\", "#":
         if c in arg: return repr(arg)
-<<<<<<< HEAD
-    if arg.split()!=[arg]:
-=======
     if arg.split() != [arg]:
->>>>>>> 3c86c861
         return repr(arg)
     return arg        
 
@@ -37,11 +33,7 @@
 
     def finalize_options(self):
         option_base.finalize_options(self)
-<<<<<<< HEAD
-        if self.remove and len(self.args)!=1:
-=======
         if self.remove and len(self.args) != 1:
->>>>>>> 3c86c861
             raise DistutilsOptionError(
                 "Must specify exactly one argument (the alias name) when "
                 "using --remove"
