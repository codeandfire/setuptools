"""Easy install Tests
"""
import sys
import os, shutil, tempfile, unittest
import site
from StringIO import StringIO
from setuptools.command.easy_install import easy_install, get_script_args, main
from setuptools.command.easy_install import  PthDistributions
from setuptools.command import easy_install as easy_install_pkg
from setuptools.dist import Distribution
from pkg_resources import Distribution as PRDistribution

try:
    import multiprocessing
    import logging
    _LOG = logging.getLogger('test_easy_install')
    logging.basicConfig(level=logging.INFO, stream=sys.stderr)
    _MULTIPROC = True
except ImportError:
    _MULTIPROC = False
    _LOG = None

class FakeDist(object):
    def get_entry_map(self, group):
        if group != 'console_scripts':
            return {}
        return {'name': 'ep'}

    def as_requirement(self):
        return 'spec'

WANTED = """\
#!%s
# EASY-INSTALL-ENTRY-SCRIPT: 'spec','console_scripts','name'
__requires__ = 'spec'
import sys
from pkg_resources import load_entry_point

if __name__ == '__main__':
    sys.exit(
        load_entry_point('spec', 'console_scripts', 'name')()
    )
""" % sys.executable

SETUP_PY = """\
from setuptools import setup

setup(name='foo')
"""

class TestEasyInstallTest(unittest.TestCase):

    def test_install_site_py(self):
        dist = Distribution()
        cmd = easy_install(dist)
        cmd.sitepy_installed = False
        cmd.install_dir = tempfile.mkdtemp()
        try:
            cmd.install_site_py()
            sitepy = os.path.join(cmd.install_dir, 'site.py')
            self.assert_(os.path.exists(sitepy))
        finally:
            shutil.rmtree(cmd.install_dir)

    def test_get_script_args(self):
        dist = FakeDist()

        old_platform = sys.platform
        try:
            name, script = get_script_args(dist).next()
        finally:
            sys.platform = old_platform

        self.assertEquals(script, WANTED)

    def test_no_setup_cfg(self):
        # makes sure easy_install as a command (main)
        # doesn't use a setup.cfg file that is located
        # in the current working directory
        dir = tempfile.mkdtemp()
        setup_cfg = open(os.path.join(dir, 'setup.cfg'), 'w')
        setup_cfg.write('[easy_install]\nfind_links = http://example.com')
        setup_cfg.close()
        setup_py = open(os.path.join(dir, 'setup.py'), 'w')
        setup_py.write(SETUP_PY)
        setup_py.close()

        from setuptools.dist import Distribution

        def _parse_command_line(self):
            msg = 'Error: a local setup.cfg was used'
            opts = self.command_options
            if 'easy_install' in opts:
                assert 'find_links' not in opts['easy_install'], msg
            return self._old_parse_command_line

        Distribution._old_parse_command_line = Distribution.parse_command_line
        Distribution.parse_command_line = _parse_command_line

        old_wd = os.getcwd()
        try:
            os.chdir(dir)
            main([])
        finally:
            os.chdir(old_wd)
            shutil.rmtree(dir)

    def test_no_find_links(self):
        # new option '--no-find-links', that blocks find-links added at
        # the project level
        dist = Distribution()
        cmd = easy_install(dist)
        cmd.check_pth_processing = lambda : True
        cmd.no_find_links = True
        cmd.find_links = ['link1', 'link2']
        cmd.install_dir = os.path.join(tempfile.mkdtemp(), 'ok')
        cmd.args = ['ok']
        cmd.ensure_finalized()
        self.assertEquals(cmd.package_index.scanned_urls, {})

        # let's try without it (default behavior)
        cmd = easy_install(dist)
        cmd.check_pth_processing = lambda : True
        cmd.find_links = ['link1', 'link2']
        cmd.install_dir = os.path.join(tempfile.mkdtemp(), 'ok')
        cmd.args = ['ok']
        cmd.ensure_finalized()
        keys = cmd.package_index.scanned_urls.keys()
        keys.sort()
        self.assertEquals(keys, ['link1', 'link2'])


class TestPTHFileWriter(unittest.TestCase):
    def test_add_from_cwd_site_sets_dirty(self):
        '''a pth file manager should set dirty
        if a distribution is in site but also the cwd
        '''
        pth = PthDistributions('does-not_exist', [os.getcwd()])
        self.assert_(not pth.dirty)
        pth.add(PRDistribution(os.getcwd()))
        self.assert_(pth.dirty)

    def test_add_from_site_is_ignored(self):
        pth = PthDistributions('does-not_exist', ['/test/location/does-not-have-to-exist'])
        self.assert_(not pth.dirty)
        pth.add(PRDistribution('/test/location/does-not-have-to-exist'))
        self.assert_(not pth.dirty)


class TestUserInstallTest(unittest.TestCase):

    def setUp(self):
        self.dir = tempfile.mkdtemp()
        setup = os.path.join(self.dir, 'setup.py')
        f = open(setup, 'w')
        f.write(SETUP_PY)
        f.close()
        self.old_cwd = os.getcwd()
        os.chdir(self.dir)
        if sys.version >= "2.6":
            self.old_enable = site.ENABLE_USER_SITE
            self.old_file = easy_install_pkg.__file__
            self.old_base = site.USER_BASE
            site.USER_BASE = tempfile.mkdtemp()
            self.old_site = site.USER_SITE
            site.USER_SITE = tempfile.mkdtemp()
            easy_install_pkg.__file__ = site.USER_SITE

    def tearDown(self):
        os.chdir(self.old_cwd)
        shutil.rmtree(self.dir)
        if sys.version >=  "2.6":
            shutil.rmtree(site.USER_BASE)
            shutil.rmtree(site.USER_SITE)
            site.USER_BASE = self.old_base
            site.USER_SITE = self.old_site
            site.ENABLE_USER_SITE = self.old_enable
            easy_install_pkg.__file__ = self.old_file

    def test_user_install_implied(self):
        site.ENABLE_USER_SITE = True # disabled sometimes
        #XXX: replace with something meaningfull
        if sys.version < "2.6":
            return #SKIP
        dist = Distribution()
        dist.script_name = 'setup.py'
        cmd = easy_install(dist)
        cmd.args = ['py']
        cmd.ensure_finalized()
        self.assertTrue(cmd.user, 'user should be implied')

<<<<<<< HEAD
        # let's see if we got our egg link at the right place
        content = os.listdir(site.USER_SITE)
        content.sort()
        self.assertEquals(content, ['UNKNOWN.egg-link', 'easy-install.pth'])

    def test_multiproc_atexit(self):
        if not _MULTIPROC:
            return
        _LOG.info('this should not break')
=======
    def test_user_install_not_implied_without_usersite_enabled(self):
        site.ENABLE_USER_SITE = False # disabled sometimes
        #XXX: replace with something meaningfull
        if sys.version < "2.6":
            return #SKIP
        dist = Distribution()
        dist.script_name = 'setup.py'
        cmd = easy_install(dist)
        cmd.args = ['py']
        cmd.initialize_options()
        self.assertFalse(cmd.user, 'NOT user should be implied')
>>>>>>> 4fd89d18
<|MERGE_RESOLUTION|>--- conflicted
+++ resolved
@@ -189,17 +189,11 @@
         cmd.ensure_finalized()
         self.assertTrue(cmd.user, 'user should be implied')
 
-<<<<<<< HEAD
-        # let's see if we got our egg link at the right place
-        content = os.listdir(site.USER_SITE)
-        content.sort()
-        self.assertEquals(content, ['UNKNOWN.egg-link', 'easy-install.pth'])
-
     def test_multiproc_atexit(self):
         if not _MULTIPROC:
             return
         _LOG.info('this should not break')
-=======
+
     def test_user_install_not_implied_without_usersite_enabled(self):
         site.ENABLE_USER_SITE = False # disabled sometimes
         #XXX: replace with something meaningfull
@@ -210,5 +204,4 @@
         cmd = easy_install(dist)
         cmd.args = ['py']
         cmd.initialize_options()
-        self.assertFalse(cmd.user, 'NOT user should be implied')
->>>>>>> 4fd89d18
+        self.assertFalse(cmd.user, 'NOT user should be implied')