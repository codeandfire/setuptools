--- conflicted
+++ resolved
@@ -351,11 +351,7 @@
                             'install_scripts', 'install_data',])
 
     def run(self):
-<<<<<<< HEAD
         if self.verbose != self.distribution.verbose:
-=======
-        if self.verbose!=self.distribution.verbose:
->>>>>>> b33cf3e3
             log.set_verbosity(self.verbose)
         try:
             for spec in self.args:
@@ -1507,14 +1503,9 @@
 
     prefixes = [
         ('PURELIB/', ''), ('PLATLIB/pywin32_system32', ''),
-<<<<<<< HEAD
         ('PLATLIB/', ''),
         ('SCRIPTS/', 'EGG-INFO/scripts/'),
-        ('DATA/LIB/site-packages', ''),
-=======
-        ('PLATLIB/', ''), ('DATA/lib/site-packages/', ''),
-        ('SCRIPTS/', 'EGG-INFO/scripts/')
->>>>>>> b33cf3e3
+        ('DATA/lib/site-packages', ''),
     ]
     z = zipfile.ZipFile(exe_filename)
     try:
@@ -1842,69 +1833,23 @@
                     ext, launcher = '-script.py', 'cli.exe'
                     old = ['.py','.pyc','.pyo']
                     new_header = re.sub('(?i)pythonw.exe','python.exe',header)
-<<<<<<< HEAD
                 if is_64bit():
                     launcher = launcher.replace(".", "-64.")
                 else:
                     launcher = launcher.replace(".", "-32.")
-                if os.path.exists(new_header[2:-1]) or sys.platform!='win32':
-=======
-
                 if os.path.exists(new_header[2:-1].strip('"')) or sys.platform!='win32':
->>>>>>> b33cf3e3
                     hdr = new_header
                 else:
                     hdr = header
                 yield (name+ext, hdr+script_text, 't', [name+x for x in old])
                 yield (
                     name+'.exe', resource_string('setuptools', launcher),
-                    'b') # write in binary mode
-                yield (name+'.exe.manifest', _launcher_manifest % (name,), 't')
+                    'b' # write in binary mode
+                )
             else:
                 # On other platforms, we assume the right thing to do is to
                 # just write the stub with no extension.
                 yield (name, header+script_text)
-
-_launcher_manifest = """
-<?xml version="1.0" encoding="UTF-8" standalone="yes"?>
-<assembly xmlns="urn:schemas-microsoft-com:asm.v1" manifestVersion="1.0">
- <assemblyIdentity version="1.0.0.0"
- processorArchitecture="X86"
- name="%s.exe"
- type="win32"/>
-
- <!-- Identify the application security requirements. -->
- <trustInfo xmlns="urn:schemas-microsoft-com:asm.v3">
- <security>
- <requestedPrivileges>
- <requestedExecutionLevel level="asInvoker" uiAccess="false"/>
- </requestedPrivileges>
- </security>
- </trustInfo>
-</assembly>"""
-
-
-
-
-
-
-
-
-
-
-
-
-
-
-
-
-
-
-
-
-
-
-
 
 def rmtree(path, ignore_errors=False, onerror=auto_chmod):
     """Recursively delete a directory tree.
