[build-system]
requires = []
build-backend = "setuptools.build_meta"
backend-path = ["."]

[tool.black]
skip-string-normalization = true

<<<<<<< HEAD
[tool.setuptools_scm]

[tool.pytest-enabler.black]
#addopts = "--black"

[tool.pytest-enabler.mypy]
#addopts = "--mypy"

[tool.pytest-enabler.cov]
addopts = "--cov"

[tool.pytest-enabler.ruff]
addopts = "--ruff"

[tool.pytest-enabler.xdist]
addopts = "-n auto"
=======
[tool.setuptools_scm]
>>>>>>> 74ba8acb
<|MERGE_RESOLUTION|>--- conflicted
+++ resolved
@@ -6,23 +6,10 @@
 [tool.black]
 skip-string-normalization = true
 
-<<<<<<< HEAD
 [tool.setuptools_scm]
 
 [tool.pytest-enabler.black]
-#addopts = "--black"
+# disabled
 
 [tool.pytest-enabler.mypy]
-#addopts = "--mypy"
-
-[tool.pytest-enabler.cov]
-addopts = "--cov"
-
-[tool.pytest-enabler.ruff]
-addopts = "--ruff"
-
-[tool.pytest-enabler.xdist]
-addopts = "-n auto"
-=======
-[tool.setuptools_scm]
->>>>>>> 74ba8acb
+# disabled