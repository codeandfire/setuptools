extensions = ['sphinx.ext.autodoc', 'jaraco.packaging.sphinx', 'rst.linker']

master_doc = "index"

link_files = {
    '../CHANGES.rst': dict(
        using=dict(
            BB='https://bitbucket.org',
            GH='https://github.com',
        ),
        replace=[
            dict(
                pattern=r'(Issue )?#(?P<issue>\d+)',
                url='{package_url}/issues/{issue}',
            ),
            dict(
                pattern=r'BB Pull Request ?#(?P<bb_pull_request>\d+)',
                url='{BB}/pypa/setuptools/pull-request/{bb_pull_request}',
            ),
            dict(
                pattern=r'Distribute #(?P<distribute>\d+)',
                url='{BB}/tarek/distribute/issue/{distribute}',
            ),
            dict(
                pattern=r'Buildout #(?P<buildout>\d+)',
                url='{GH}/buildout/buildout/issues/{buildout}',
            ),
            dict(
                pattern=r'Old Setuptools #(?P<old_setuptools>\d+)',
                url='http://bugs.python.org/setuptools/issue{old_setuptools}',
            ),
            dict(
                pattern=r'Jython #(?P<jython>\d+)',
                url='http://bugs.jython.org/issue{jython}',
            ),
            dict(
                pattern=r'(Python #|bpo-)(?P<python>\d+)',
                url='http://bugs.python.org/issue{python}',
            ),
            dict(
                pattern=r'Interop #(?P<interop>\d+)',
                url='{GH}/pypa/interoperability-peps/issues/{interop}',
            ),
            dict(
                pattern=r'Pip #(?P<pip>\d+)',
                url='{GH}/pypa/pip/issues/{pip}',
            ),
            dict(
                pattern=r'Packaging #(?P<packaging>\d+)',
                url='{GH}/pypa/packaging/issues/{packaging}',
            ),
            dict(
                pattern=r'[Pp]ackaging (?P<packaging_ver>\d+(\.\d+)+)',
                url='{GH}/pypa/packaging/blob/{packaging_ver}/CHANGELOG.rst',
            ),
            dict(
                pattern=r'PEP[- ](?P<pep_number>\d+)',
                url='https://www.python.org/dev/peps/pep-{pep_number:0>4}/',
            ),
            dict(
                pattern=r'setuptools_svn #(?P<setuptools_svn>\d+)',
                url='{GH}/jaraco/setuptools_svn/issues/{setuptools_svn}',
            ),
            dict(
                pattern=r'pypa/distutils#(?P<distutils>\d+)',
                url='{GH}/pypa/distutils/issues/{distutils}',
            ),
            dict(
                pattern=r'^(?m)((?P<scm_version>v?\d+(\.\d+){1,2}))\n[-=]+\n',
                with_scm='{text}\n{rev[timestamp]:%d %b %Y}\n',
            ),
        ],
    ),
}

# Be strict about any broken references:
nitpicky = True

<<<<<<< HEAD
intersphinx_mapping = {
    'pypa-build': ('https://pypa-build.readthedocs.io/en/latest/', None)
}

# Add support for linking usernames
github_url = 'https://github.com'
github_sponsors_url = f'{github_url}/sponsors'
extlinks = {
    'user': (f'{github_sponsors_url}/%s', '@'),  # noqa: WPS323
}
extensions += ['sphinx.ext.extlinks', 'sphinx.ext.intersphinx']

# Ref: https://github.com/python-attrs/attrs/pull/571/files\
#      #diff-85987f48f1258d9ee486e3191495582dR82
default_role = 'any'

# HTML theme
html_theme = 'furo'

# Add support for inline tabs
extensions += ['sphinx_inline_tabs']

# Support for distutils

# Ref: https://stackoverflow.com/a/30624034/595220
nitpick_ignore = [
    ('c:func', 'SHGetSpecialFolderPath'),  # ref to MS docs
    ('envvar', 'DISTUTILS_DEBUG'),  # undocumented
    ('envvar', 'HOME'),  # undocumented
    ('envvar', 'PLAT'),  # undocumented
    ('py:attr', 'CCompiler.language_map'),  # undocumented
    ('py:attr', 'CCompiler.language_order'),  # undocumented
    ('py:class', 'distutils.dist.Distribution'),  # undocumented
    ('py:class', 'distutils.extension.Extension'),  # undocumented
    ('py:class', 'BorlandCCompiler'),  # undocumented
    ('py:class', 'CCompiler'),  # undocumented
    ('py:class', 'CygwinCCompiler'),  # undocumented
    ('py:class', 'distutils.dist.DistributionMetadata'),  # undocumented
    ('py:class', 'FileList'),  # undocumented
    ('py:class', 'IShellLink'),  # ref to MS docs
    ('py:class', 'MSVCCompiler'),  # undocumented
    ('py:class', 'OptionDummy'),  # undocumented
    ('py:class', 'UnixCCompiler'),  # undocumented
    ('py:exc', 'CompileError'),  # undocumented
    ('py:exc', 'DistutilsExecError'),  # undocumented
    ('py:exc', 'DistutilsFileError'),  # undocumented
    ('py:exc', 'LibError'),  # undocumented
    ('py:exc', 'LinkError'),  # undocumented
    ('py:exc', 'PreprocessError'),  # undocumented
    ('py:func', 'distutils.CCompiler.new_compiler'),  # undocumented
    # undocumented:
    ('py:func', 'distutils.dist.DistributionMetadata.read_pkg_file'),
    ('py:func', 'distutils.file_util._copy_file_contents'),  # undocumented
    ('py:func', 'distutils.log.debug'),  # undocumented
    ('py:func', 'distutils.spawn.find_executable'),  # undocumented
    ('py:func', 'distutils.spawn.spawn'),  # undocumented
    # TODO: check https://docutils.rtfd.io in the future
    ('py:mod', 'docutils'),  # there's no Sphinx site documenting this
]

# Allow linking objects on other Sphinx sites seamlessly:
intersphinx_mapping.update(
    python=('https://docs.python.org/3', None),
    python2=('https://docs.python.org/2', None),
)

# Add support for the unreleased "next-version" change notes
extensions += ['sphinxcontrib.towncrier']
# Extension needs a path from here to the towncrier config.
towncrier_draft_working_directory = '..'
# Avoid an empty section for unpublished changes.
towncrier_draft_include_empty = False

extensions += ['jaraco.tidelift']
=======
# Include Python intersphinx mapping to prevent failures
# jaraco/skeleton#51
extensions += ['sphinx.ext.intersphinx']
intersphinx_mapping = {
    'python': ('https://docs.python.org/3', None),
}
>>>>>>> aae281a9
<|MERGE_RESOLUTION|>--- conflicted
+++ resolved
@@ -76,10 +76,16 @@
 # Be strict about any broken references:
 nitpicky = True
 
-<<<<<<< HEAD
+# Include Python intersphinx mapping to prevent failures
+# jaraco/skeleton#51
+extensions += ['sphinx.ext.intersphinx']
 intersphinx_mapping = {
+    'python': ('https://docs.python.org/3', None),
+}
+
+intersphinx_mapping.update({
     'pypa-build': ('https://pypa-build.readthedocs.io/en/latest/', None)
-}
+})
 
 # Add support for linking usernames
 github_url = 'https://github.com'
@@ -87,7 +93,7 @@
 extlinks = {
     'user': (f'{github_sponsors_url}/%s', '@'),  # noqa: WPS323
 }
-extensions += ['sphinx.ext.extlinks', 'sphinx.ext.intersphinx']
+extensions += ['sphinx.ext.extlinks']
 
 # Ref: https://github.com/python-attrs/attrs/pull/571/files\
 #      #diff-85987f48f1258d9ee486e3191495582dR82
@@ -150,12 +156,4 @@
 # Avoid an empty section for unpublished changes.
 towncrier_draft_include_empty = False
 
-extensions += ['jaraco.tidelift']
-=======
-# Include Python intersphinx mapping to prevent failures
-# jaraco/skeleton#51
-extensions += ['sphinx.ext.intersphinx']
-intersphinx_mapping = {
-    'python': ('https://docs.python.org/3', None),
-}
->>>>>>> aae281a9
+extensions += ['jaraco.tidelift']