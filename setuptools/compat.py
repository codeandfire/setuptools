import sys
import itertools

if sys.version_info[0] < 3:
    PY3 = False

    basestring = basestring
    import __builtin__ as builtins
    import ConfigParser
    from StringIO import StringIO
    BytesIO = StringIO
    execfile = execfile
    func_code = lambda o: o.func_code
    func_globals = lambda o: o.func_globals
    im_func = lambda o: o.im_func
    from htmlentitydefs import name2codepoint
    import httplib
    from BaseHTTPServer import HTTPServer
    from SimpleHTTPServer import SimpleHTTPRequestHandler
    from BaseHTTPServer import BaseHTTPRequestHandler
    iteritems = lambda o: o.iteritems()
    long_type = long
    maxsize = sys.maxint
    next = lambda o: o.next()
    numeric_types = (int, long, float)
    reduce = reduce
    unichr = unichr
    unicode = unicode
<<<<<<< HEAD
    bytes = str
    from urllib import url2pathname
=======
    from urllib import url2pathname, splittag
>>>>>>> 49ce8061
    import urllib2
    from urllib2 import urlopen, HTTPError, URLError, unquote, splituser
    from urlparse import urlparse, urlunparse, urljoin, urlsplit, urlunsplit
    xrange = xrange
    filterfalse = itertools.ifilterfalse

    def exec_(code, globs=None, locs=None):
        if globs is None:
            frame = sys._getframe(1)
            globs = frame.f_globals
            if locs is None:
                locs = frame.f_locals
            del frame
        elif locs is None:
            locs = globs
        exec("""exec code in globs, locs""")

    exec_("""def reraise(tp, value, tb=None):
    raise tp, value, tb""")
else:
    PY3 = True

    basestring = str
    import builtins
    import configparser as ConfigParser
    exec_ = eval('exec')
    from io import StringIO, BytesIO
    func_code = lambda o: o.__code__
    func_globals = lambda o: o.__globals__
    im_func = lambda o: o.__func__
    from html.entities import name2codepoint
    import http.client as httplib
    from http.server import HTTPServer, SimpleHTTPRequestHandler
    from http.server import BaseHTTPRequestHandler
    iteritems = lambda o: o.items()
    long_type = int
    maxsize = sys.maxsize
    next = next
    numeric_types = (int, float)
    from functools import reduce
    unichr = chr
    unicode = str
    bytes = bytes
    from urllib.error import HTTPError, URLError
    import urllib.request as urllib2
    from urllib.request import urlopen, url2pathname
    from urllib.parse import (
        urlparse, urlunparse, unquote, splituser, urljoin, urlsplit,
        urlunsplit, splittag,
    )
    xrange = range
    filterfalse = itertools.filterfalse

    def execfile(fn, globs=None, locs=None):
        if globs is None:
            globs = globals()
        if locs is None:
            locs = globs
        f = open(fn, 'rb')
        try:
            source = f.read()
        finally:
            f.close()
        exec_(compile(source, fn, 'exec'), globs, locs)

    def reraise(tp, value, tb=None):
        if value.__traceback__ is not tb:
            raise value.with_traceback(tb)
        raise value<|MERGE_RESOLUTION|>--- conflicted
+++ resolved
@@ -26,12 +26,8 @@
     reduce = reduce
     unichr = unichr
     unicode = unicode
-<<<<<<< HEAD
     bytes = str
-    from urllib import url2pathname
-=======
     from urllib import url2pathname, splittag
->>>>>>> 49ce8061
     import urllib2
     from urllib2 import urlopen, HTTPError, URLError, unquote, splituser
     from urlparse import urlparse, urlunparse, urljoin, urlsplit, urlunsplit
