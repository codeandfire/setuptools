--- conflicted
+++ resolved
@@ -31,7 +31,9 @@
 	# pypa/build#615
 	ignore:'encoding' argument not specified::build.env
 
-<<<<<<< HEAD
+	# dateutil/dateutil#1284
+	ignore:datetime.datetime.utcfromtimestamp:DeprecationWarning:dateutil.tz.tz
+
 	## end upstream
 
 	# https://github.com/pypa/setuptools/issues/1823
@@ -89,10 +91,4 @@
 	default:onerror argument is deprecated, use onexc instead
 
 	# Ignore warnings about experimental features
-	ignore:..tool\.distutils.. in .pyproject\.toml. is still .experimental.*
-=======
-	# dateutil/dateutil#1284
-	ignore:datetime.datetime.utcfromtimestamp:DeprecationWarning:dateutil.tz.tz
-
-	## end upstream
->>>>>>> 33dd0126
+	ignore:..tool\.distutils.. in .pyproject\.toml. is still .experimental.*