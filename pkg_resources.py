--- conflicted
+++ resolved
@@ -13,16 +13,11 @@
 method.
 """
 
-<<<<<<< HEAD
-import sys, os, zipimport, time, re, imp, types
+import sys, os, time, re, imp, types, zipfile, zipimport
 try:
     from urlparse import urlparse, urlunparse
 except ImportError:
     from urllib.parse import urlparse, urlunparse
-=======
-import sys, os, time, re, imp, types, zipfile, zipimport
-from urlparse import urlparse, urlunparse
->>>>>>> 641eac65
 
 try:
     frozenset
@@ -2902,9 +2897,5 @@
 # all distributions added to the working set in the future (e.g. by
 # calling ``require()``) will get activated as well.
 add_activation_listener(lambda dist: dist.activate())
-<<<<<<< HEAD
 working_set.entries=[]; list(map(working_set.add_entry,sys.path)) # match order
-=======
-working_set.entries=[]; map(working_set.add_entry,sys.path) # match order
-
->>>>>>> 641eac65
+
